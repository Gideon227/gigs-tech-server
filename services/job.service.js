const prisma = require('../config/prisma');
const APIFeatures = require('../utils/apiFeatures');
const redisClient = require('../config/redisClient');
const logger = require('../config/logger');
const Fuse = require('fuse.js');

const CANDIDATE_LIMIT = 2000; // max rows to fetch for fuzzy processing
const CANDIDATE_MULTIPLIER = 10;

const thirtyDaysAgo = new Date();
thirtyDaysAgo.setDate(thirtyDaysAgo.getDate() - 30);

/**
 * Build a deterministic Redis key from a base string and query object.
 * e.g. baseKey = 'jobs', queryObject = { page: '2', status: 'open' }
 * → 'jobs:page:2|status:open'
 */
const buildCacheKey = (baseKey, queryObject) => {
  const sortedKeys = Object.keys(queryObject)
    .sort()
    .map((key) => `${key}:${queryObject[key]}`)
    .join('|');
  return `${baseKey}:${sortedKeys}`;
};

const invalidateJobsCache = async () => {
  try {
    const keys = await redisClient.smembers('jobs:keys');
    if (keys.length) {
      await Promise.all([
        redisClient.del(...keys),
        redisClient.del('jobs:keys'),
      ]);
      logger.debug(`Redis cache invalidated keys: ${keys}`);
    }
  } catch (err) {
    logger.error(`Error invalidating Redis cache: ${err.message}`);
  }
};

// const deduplicateJobs = (jobs) => {
//   const seen = new Set();
//   return jobs.filter((job) => {
//     const key = [
//       job.title?.trim().toLowerCase(),
//       job.description?.trim().toLowerCase(),
//       (job.skills || []).slice().sort().join('|'),
//       job.country?.trim().toLowerCase(),
//       job.state?.trim().toLowerCase(),
//       job.city?.trim().toLowerCase(),
//       job.minSalary,
//       job.maxSalary,
//     ].join('::');
//     if (seen.has(key)) return false;
//     seen.add(key);
//     return true;
//   });
// };

/**
 * Excluded keywords for Microsoft Dynamics/Power Platform related jobs
 * These keywords will be matched case-insensitively against title, description, and skills
 */
const REQUIRED_KEYWORDS = [
  // Power Platform
  'dynamics 365',
  'power platform',
  'copilot ai',
  'power apps',
  'power automate',
  'power bi',
  'power virtual agents',
  'power fx',
  'power pages',
  'dataverse',
  'canvas app',
  'model-driven app',
  'power platform developer',
  'power platform consultant',
  'power platform architect',
  'power platform engineer',
  'power platform administrator',
  'power platform support',
  'power platform specialist',
  'power platform solution',
  'bi',
  '365',
  
  // Dynamics variants
  'dynamics crm',
  'dynamics ax',
  'dynamics nav',
  'dynamics gp',
  'business central',
  'd365 f&o',
  'd365fo',
  'd365 finance',
  'd365 sales',
  'd365 customer service',
  'd365 field service',
  'd365 marketing',
  'd365 project operations',
  'd365 hr',
  'd365 talent',
  'dynamics developer',
  'dynamics consultant',
  'dynamics architect',
  'dynamics administrator',
  'dynamics functional consultant',
  'dynamics technical consultant',
  'dynamics support',
  'dynamics solution architect',
  
  // Copilot variants
  'microsoft copilot',
  'copilot for power platform',
  'copilot studio',
  'copilot',
  'ai builder',
  'low-code ai',
  'generative ai power platform',
  'copilot developer',
  'copilot for dynamics 365',
  
  // Common abbreviations and variations
  'd365',
  'powerbi',
  'powerapps',
  'powerautomate',
  'low code', 
  'no code', 
  'automation', 
  'microsoft apps',
  'dataverse', 
  'canvas app', 
  'model driven app',
  'microsoft business applications', 
  'crm developer',
  'microsoft',
  'fullstack developer',
  'engineer',
  'AI',
  'developer'
];

// Compile regex patterns once for performance
const REQUIRED_PATTERNS = REQUIRED_KEYWORDS.map(keyword => 
  new RegExp(keyword.replace(/\s+/g, '\\s*'), 'i')
);

// UTILITY FUNCTIONS

/**
 * Checks if a string is empty or contains only whitespace
 */
function isEmptyOrWhitespace(value) {
  if (value === null || value === undefined) return true;
  if (typeof value !== 'string') return true;
  return value.trim().length === 0;
}

/**
 * Safely extracts text content from a value that might be null, undefined, or non-string
 */
function extractText(value) {
  if (value === null || value === undefined) return '';
  if (typeof value === 'string') return value.trim();
  if (typeof value === 'object' && value.toString) return value.toString().trim();
  return String(value).trim();
}

/**
 * Extracts skills array and normalizes it to a searchable string
 */
function extractSkills(skills) {
  if (!skills) return '';
  
  // Handle array
  if (Array.isArray(skills)) {
    return skills
      .filter(skill => skill && typeof skill === 'string' && skill.trim().length > 0)
      .map(skill => skill.trim())
      .join(' ');
  }
  
  // Handle string
  if (typeof skills === 'string') {
    return skills.trim();
  }
  
  return '';
}

/**
 * Checks if job contains at least one required keyword
 */
function containsRequiredKeywords(job) {
  try {
    // Extract and prepare text fields
    const title = extractText(job.title).toLowerCase();
    const description = extractText(job.description).toLowerCase();
    const skills = extractSkills(job.skills).toLowerCase();
    
    // Combine all searchable text
    const combinedText = `${title} ${description} ${skills}`;
    
    // If combined text is empty, we can't determine - exclude
    if (combinedText.trim().length === 0) return false;
    
    // Check if ANY pattern matches (at least one keyword must be present)
    // for (const pattern of REQUIRED_PATTERNS) {
    //   if (pattern.test(combinedText)) {
    //     return true; // Found at least one required keyword
    //   }
    // }

    for (const keyword of REQUIRED_KEYWORDS) {
      const simpleKeyword = keyword.toLowerCase().replace(/\s+/g, " ").trim();
      if (
        combinedText.includes(simpleKeyword) || 
        title.includes(simpleKeyword) // strong bias to title
      ) {
        return true;
      }
    }

    // Title-only fallback if description is missing
    if (!skills && REQUIRED_KEYWORDS.some(k => title.includes(k.toLowerCase()))) {
      return true;
    }
    
    return false; // No required keywords found
  } catch (error) {
    logger.error(`Error checking required keywords for job ${job.id}: ${error.message}`);
    // If we can't determine, exclude for safety
    return false;
  }
}

//Validates that job has required fields with actual content
function hasValidFields(job) {
  if (!job) return false;

  if (isEmptyOrWhitespace(job.title)) return false;
  if (isEmptyOrWhitespace(job.description)) return false;
  
  return true;
}

/**
 * Comprehensive job validation and filtering
 */
function isValidJob(job) {
  if (!job) return false;
  if (!hasValidFields(job)) return false;
  if (!containsRequiredKeywords(job)) return false;
  
  return true;
}

/**
 * Filters an array of jobs based on validation rules
 */
function filterValidJobs(jobs) {
  if (!Array.isArray(jobs)) return [];
  
  return jobs.filter(job => {
    try {
      return isValidJob(job);
    } catch (error) {
      logger.error(`Error validating job ${job?.id}: ${error.message}`);
      return false;
    }
  });
}

<<<<<<< HEAD
=======
function filterValidJobs(jobs) {
  if (!Array.isArray(jobs)) return [];
  
  return jobs.filter(job => {
    try {
      return isValidJob(job);
    } catch (error) {
      logger.error(`Error validating job ${job?.id}: ${error.message}`);
      return false; // Exclude on error
    }
  });
}

>>>>>>> 7f76bec7
exports.getAllJobs = async (reqQuery = {}) => {
  const cacheKey = buildCacheKey('jobs', reqQuery);

  // Try cache first
  try {
    const cachedData = await redisClient.get(cacheKey);
    if (cachedData) {
      logger.debug(`Redis cache hit: ${cacheKey}`);
      return JSON.parse(cachedData);
    }
  } catch (err) {
    logger.error(`Redis get error: ${err.message}`);
  }

  const features = new APIFeatures(reqQuery);
  await features.filter();
  features.sort().limitFields().paginate();
  const options = features.build();

  const pageLimit = (options._limit && Number(options._limit)) || 10;
  const candidateFetchLimit = Math.min(
    CANDIDATE_LIMIT,
    Math.max(100, pageLimit * CANDIDATE_MULTIPLIER)
  );

  const candidateQuery = {
    where: options.where || {},
    take: candidateFetchLimit,
    select: options.select || undefined,
    orderBy: options.orderBy || undefined,
  };

  let candidates = [];
  try {
    candidates = await prisma.job.findMany(candidateQuery);
  } catch (err) {
    logger.error(`Prisma findMany error: ${err.message}`);
    throw err;
  }

  const fuzzyEnabled = !!(features.fuzzy && (features.fuzzy.keyword || features.fuzzy.location));

  let jobs = [];
  let totalJobs = 0;

  // 🧠 NON-FUZZY SEARCH
  if (!fuzzyEnabled) {
    try {
<<<<<<< HEAD
      const baseWhere = {
        ...options.where,
        postedDate: { gte: thirtyDaysAgo },
        jobStatus: { equals: "active" },
        AND: [
          {
            title: { notIn: [null, ""] },
            description: { notIn: [null, ""] },
          },
        ],
      };

      jobs = await prisma.job.findMany({
        where: baseWhere,
=======
      let rawJobs = await prisma.job.findMany({
        where: {
          ...options.where,
          postedDate: { gte: thirtyDaysAgo },
          jobStatus: { equals: "active" },
        },
>>>>>>> 7f76bec7
        orderBy: options.orderBy || [{ postedDate: "desc" }],
        select: options.select,
        skip: options.skip,
        take: options.take * 3,
      });

<<<<<<< HEAD
      totalJobs = await prisma.job.count({ where: baseWhere });
=======
      const validJobs = filterValidJobs(rawJobs);
      
      jobs = validJobs.slice(0, options.take || 10);

      const allJobsForCount = await prisma.job.findMany({
        where: {
          ...options.where,
          postedDate: { gte: thirtyDaysAgo },
          jobStatus: { equals: "active" },
        },
        select: {
          id: true,
          title: true,
          description: true
        },
      });

      totalJobs = filterValidJobs(allJobsForCount).length;

      await redisClient.set(cacheKey, JSON.stringify(jobs), 'EX', 60);
>>>>>>> 7f76bec7
    } catch (err) {
      logger.error(`Prisma findMany/count error: ${err.message}`);
      throw err;
    }
  } 
  // 🧠 FUZZY SEARCH
  else {
    try {
      const fuseKeys = [];
      if (features.fuzzy.keyword) {
        fuseKeys.push({ name: 'title', weight: 0.6 });
        fuseKeys.push({ name: 'description', weight: 0.3 });
        fuseKeys.push({ name: 'companyName', weight: 0.1 });
      }
      if (features.fuzzy.location) {
        fuseKeys.push({ name: 'city', weight: 0.35 });
        fuseKeys.push({ name: 'state', weight: 0.25 });
        fuseKeys.push({ name: 'country', weight: 0.2 });
      }

<<<<<<< HEAD
      candidates = candidates.filter(job =>
        new Date(job.postedDate) >= thirtyDaysAgo &&
        job.jobStatus === 'active' &&
        job.title &&
        job.description &&
        job.title.trim() !== '' &&
        job.description.trim() !== ''
      );

      if (!candidates.length) {
=======
      candidates = candidates.filter(job =>{
        try {
          return (
            new Date(job.postedDate) >= thirtyDaysAgo &&
            job.jobStatus === 'active'
          );
        } catch (error) {
          logger.error(`Error filtering candidate job ${job?.id}: ${error.message}`);
          return false;
        }
      });

      candidates = filterValidJobs(candidates);
      
      // If no candidates returned, short-circuit
      if (!candidates || candidates.length === 0) {
>>>>>>> 7f76bec7
        jobs = [];
        totalJobs = 0;
      } else {
        const fuse = new Fuse(candidates, {
          keys: fuseKeys,
          threshold: 0.45,
          ignoreLocation: true,
          includeScore: true,
        });

        const searchTerms = [];
        if (features.fuzzy.keyword) searchTerms.push(features.fuzzy.keyword);
        if (features.fuzzy.location) searchTerms.push(features.fuzzy.location);
        const compositeSearch = searchTerms.join(' ').trim();

<<<<<<< HEAD
        const fuseResults = compositeSearch
          ? fuse.search(compositeSearch)
=======
        // Run search (if compositeSearch empty, treat all candidates as matched with score 0)
        const fuseResults = compositeSearch 
          ? fuse.search(compositeSearch) 
>>>>>>> 7f76bec7
          : candidates.map(c => ({ item: c, score: 0 }));

        const scored = fuseResults.map(r => ({
          item: r.item,
          score: typeof r.score === 'number' ? r.score : 0
        }));

        scored.sort((a, b) => {
          const wantsRelevancySort = options.orderBy &&
            options.orderBy.some(order => Object.keys(order).includes('id'));

          if (wantsRelevancySort && a.score !== b.score) {
            return a.score - b.score;
          }

          if (options.orderBy && options.orderBy.length > 0) {
            for (const sortRule of options.orderBy) {
              const field = Object.keys(sortRule)[0];
              const direction = sortRule[field];
              if (field === 'id') continue;

              let aVal = a.item[field];
              let bVal = b.item[field];

<<<<<<< HEAD
=======
              if (aVal == null && bVal == null) continue;
              if (aVal == null) return 1;
              if (bVal == null) return -1;

              // Convert dates to timestamps
>>>>>>> 7f76bec7
              if (field === 'postedDate' || field === 'createdAt') {
                aVal = new Date(aVal || 0).getTime();
                bVal = new Date(bVal || 0).getTime();
              }

              if (typeof aVal === 'number' && typeof bVal === 'number') {
                if (aVal !== bVal) return direction === 'desc' ? bVal - aVal : aVal - bVal;
              }

              if (typeof aVal === 'string' && typeof bVal === 'string') {
                if (aVal !== bVal) return direction === 'desc' ? bVal.localeCompare(aVal) : aVal.localeCompare(bVal);
              }
            }
          }

          return new Date(b.item.postedDate).getTime() - new Date(a.item.postedDate).getTime();
        });

        const page = Math.floor((options.skip || 0) / (options.take || 10)) + 1;
        const limit = options.take || 10;
        totalJobs = scored.length;

        const start = (page - 1) * limit;
        const end = start + limit;

<<<<<<< HEAD
=======
        // Slice and extract items
>>>>>>> 7f76bec7
        jobs = scored.slice(start, end).map(x => x.item);
      }
    } catch (err) {
      logger.error(`Fuzzy search error: ${err.message}`);
      throw err;
    }
  }

  // Cache final payload
  const payloadToCache = { jobs, totalJobs };
  try {
    await redisClient.set(cacheKey, JSON.stringify(payloadToCache), 'EX', 60);
    await redisClient.sadd('jobs:keys', cacheKey);
    logger.debug(`Redis cache set: ${cacheKey}`);
  } catch (err) {
    logger.error(`Redis set error: ${err.message}`);
  }

  return { jobs, totalJobs };
};

exports.getJobsLength = async () => {
  try {
    const total = await prisma.job.count({
      where: { jobStatus: "active" },
    });
    return total;
  } catch (err) {
    logger.error(`Error counting jobs: ${err.message}`);
    throw err;
  }
};

exports.getJobById = async (jobId) => {
  const isValidUUID = (str) =>
    /^[0-9a-f]{8}-[0-9a-f]{4}-[1-5][0-9a-f]{3}-[89ab][0-9a-f]{3}-[0-9a-f]{12}$/.test(str);

  if (!isValidUUID(jobId)) {
    throw new Error(`Invalid UUID: ${jobId}`);
  }

  try {
    return await prisma.job.findUnique({ where: { id: jobId } });
  } catch (err) {
    logger.error(`findUnique error: ${err.message}`);
    throw new Error('Invalid job ID');
  }
};

exports.updateJobStatus = async (jobId, newStatus) => {
  const updatedJob = await prisma.job.update({
    where: { id: jobId },
    data: { jobStatus: newStatus },
  });

  await invalidateJobsCache();
  return updatedJob;
};

exports.updateJob = async (jobId, updateData) => {
  const updatedJob = await prisma.job.update({
    where: { id: jobId },
    data: updateData,
  });

  await invalidateJobsCache();
  return updatedJob;
};

exports.deleteJob = async (jobId) => {
  const deletedJob = await prisma.job.delete({
    where: { id: jobId },
  });

  await invalidateJobsCache();
  return deletedJob;
};

exports.getRelatedJobs = async (jobId) => {
  const cacheKey = `related-jobs:${jobId}`;

  try {
    const cached = await redisClient.get(cacheKey);
    if (cached) {
      logger.debug(`Redis cache hit: ${cacheKey}`);
      return JSON.parse(cached);
    }
  } catch (err) {
    logger.error(`Redis read error: ${err.message}`);
  }

  const currentJob = await prisma.job.findUnique({
    where: { id: jobId }
  });

  if (!currentJob) throw new Error('Job not found');

  const candidates = await prisma.job.findMany({
    where: {
      id: { not: jobId },
      roleCategory: currentJob.roleCategory,
      postedDate: { gte: thirtyDaysAgo },
    },
  });

  const related = candidates
    .map((job) => {
      let score = 3;

      if (job.experienceLevel === currentJob.experienceLevel) score += 1;

      if (
        typeof job.country === 'string' &&
        typeof currentJob.country === 'string' &&
        job.country.toLowerCase() === currentJob.country.toLowerCase()
      ) {
        score += 0.5;
      }

      const sharedSkills =
        Array.isArray(job.skills) && Array.isArray(currentJob.skills)
          ? job.skills.filter((skill) =>
              currentJob.skills.some(
                (s) =>
                  typeof s === 'string' &&
                  typeof skill === 'string' &&
                  s.toLowerCase() === skill.toLowerCase()
              )
            )
          : [];

      if (sharedSkills.length > 0) score += 2;

      return { ...job, score };
    })
    .sort((a, b) => b.score - a.score)
    .slice(0, 3);

  try {
    await redisClient.set(cacheKey, JSON.stringify(related), 'EX', 300);
    await redisClient.sadd('related-jobs:keys', cacheKey);
  } catch (err) {
    logger.error(`Redis write error: ${err.message}`);
  }

  return related;
};<|MERGE_RESOLUTION|>--- conflicted
+++ resolved
@@ -274,8 +274,6 @@
   });
 }
 
-<<<<<<< HEAD
-=======
 function filterValidJobs(jobs) {
   if (!Array.isArray(jobs)) return [];
   
@@ -289,7 +287,6 @@
   });
 }
 
->>>>>>> 7f76bec7
 exports.getAllJobs = async (reqQuery = {}) => {
   const cacheKey = buildCacheKey('jobs', reqQuery);
 
@@ -338,38 +335,18 @@
   // 🧠 NON-FUZZY SEARCH
   if (!fuzzyEnabled) {
     try {
-<<<<<<< HEAD
-      const baseWhere = {
-        ...options.where,
-        postedDate: { gte: thirtyDaysAgo },
-        jobStatus: { equals: "active" },
-        AND: [
-          {
-            title: { notIn: [null, ""] },
-            description: { notIn: [null, ""] },
-          },
-        ],
-      };
-
-      jobs = await prisma.job.findMany({
-        where: baseWhere,
-=======
       let rawJobs = await prisma.job.findMany({
         where: {
           ...options.where,
           postedDate: { gte: thirtyDaysAgo },
           jobStatus: { equals: "active" },
         },
->>>>>>> 7f76bec7
         orderBy: options.orderBy || [{ postedDate: "desc" }],
         select: options.select,
         skip: options.skip,
         take: options.take * 3,
       });
 
-<<<<<<< HEAD
-      totalJobs = await prisma.job.count({ where: baseWhere });
-=======
       const validJobs = filterValidJobs(rawJobs);
       
       jobs = validJobs.slice(0, options.take || 10);
@@ -390,7 +367,6 @@
       totalJobs = filterValidJobs(allJobsForCount).length;
 
       await redisClient.set(cacheKey, JSON.stringify(jobs), 'EX', 60);
->>>>>>> 7f76bec7
     } catch (err) {
       logger.error(`Prisma findMany/count error: ${err.message}`);
       throw err;
@@ -411,18 +387,6 @@
         fuseKeys.push({ name: 'country', weight: 0.2 });
       }
 
-<<<<<<< HEAD
-      candidates = candidates.filter(job =>
-        new Date(job.postedDate) >= thirtyDaysAgo &&
-        job.jobStatus === 'active' &&
-        job.title &&
-        job.description &&
-        job.title.trim() !== '' &&
-        job.description.trim() !== ''
-      );
-
-      if (!candidates.length) {
-=======
       candidates = candidates.filter(job =>{
         try {
           return (
@@ -439,7 +403,6 @@
       
       // If no candidates returned, short-circuit
       if (!candidates || candidates.length === 0) {
->>>>>>> 7f76bec7
         jobs = [];
         totalJobs = 0;
       } else {
@@ -455,14 +418,9 @@
         if (features.fuzzy.location) searchTerms.push(features.fuzzy.location);
         const compositeSearch = searchTerms.join(' ').trim();
 
-<<<<<<< HEAD
-        const fuseResults = compositeSearch
-          ? fuse.search(compositeSearch)
-=======
         // Run search (if compositeSearch empty, treat all candidates as matched with score 0)
         const fuseResults = compositeSearch 
           ? fuse.search(compositeSearch) 
->>>>>>> 7f76bec7
           : candidates.map(c => ({ item: c, score: 0 }));
 
         const scored = fuseResults.map(r => ({
@@ -487,14 +445,11 @@
               let aVal = a.item[field];
               let bVal = b.item[field];
 
-<<<<<<< HEAD
-=======
               if (aVal == null && bVal == null) continue;
               if (aVal == null) return 1;
               if (bVal == null) return -1;
 
               // Convert dates to timestamps
->>>>>>> 7f76bec7
               if (field === 'postedDate' || field === 'createdAt') {
                 aVal = new Date(aVal || 0).getTime();
                 bVal = new Date(bVal || 0).getTime();
@@ -520,10 +475,7 @@
         const start = (page - 1) * limit;
         const end = start + limit;
 
-<<<<<<< HEAD
-=======
         // Slice and extract items
->>>>>>> 7f76bec7
         jobs = scored.slice(start, end).map(x => x.item);
       }
     } catch (err) {
